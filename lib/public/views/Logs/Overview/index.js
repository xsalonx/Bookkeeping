--- conflicted
+++ resolved
@@ -93,12 +93,8 @@
                     h('.w-15', amountSelector(() =>
                         model.logs.toggleLogsDropdownVisible(), (amount) => model.logs
                         .setLogsPerPage(amount), amountDropdownVisible, AVAILABLE_AMOUNTS, logsPerPage, model.logs)),
-<<<<<<< HEAD
-                    pageSelector((page) => model.logs.setSelectedPage(page), model.logs),
-=======
                     data.isSuccess()
-                    && pageSelector(totalPages, selectedPage, (page) => model.logs.setSelectedPage(page)),
->>>>>>> 33e24be0
+                    && pageSelector((page) => model.logs.setSelectedPage(page), model.logs),
                     h('.w-15'),
                 ]),
             ])),
