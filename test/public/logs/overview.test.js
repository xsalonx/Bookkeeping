/**
 * @license
 * Copyright CERN and copyright holders of ALICE O2. This software is
 * distributed under the terms of the GNU General Public License v3 (GPL
 * Version 3), copied verbatim in the file "COPYING".
 *
 * See http://alice-o2.web.cern.ch/license for full licensing information.
 *
 * In applying this license CERN does not waive the privileges and immunities
 * granted to it by virtue of its status as an Intergovernmental Organization
 * or submit itself to any jurisdiction.
 */

const chai = require('chai');
const { defaultBefore, defaultAfter, expectInnerText, pressElement, goToPage } = require('../defaults');

const { expect } = chai;

/**
 * Special method built due to Puppeteer limitations: looks for the first row matching an ID in a table
 * @param {Object} table An HTML element representing the entire log table
 * @param {Object} page An object representing the browser page being used by Puppeteer
 * @return {Promise<String>} The ID of the first matching row with data
 */
async function getFirstRow(table, page) {
    for await (const child of table) {
        const id = await page.evaluate((element) => element.id, child);
        if (id.startsWith('row')) {
            return id;
        }
    }
}

/**
 * Special method built to gather all currently visible table entities from a specific column into an array
 * @param {Object} page An object representing the browser page being used by Puppeteer
 * @param {String} key The key for the column to gather entities of
 * @return {Promise<Array>} An array containing all table entities of a column, in the order displayed by the browser
 */
async function getAllDataFields(page, key) {
    const allData = await page.$$('td');
    return await allData.reduce(async (accumulator, data) => {
        const id = await page.evaluate((element) => element.id, data);
        if (id.endsWith(`-${key}`)) {
            const text = await page.evaluate((element) => element.innerText, data);
            (await accumulator).push(text);
        }
        return accumulator;
    }, []);
}

module.exports = () => {
    let page;
    let browser;
    let url;

    let originalNumberOfRows;
    let table;
    let firstRowId;
    let parsedFirstRowId;

    before(async () => {
        [page, browser, url] = await defaultBefore(page, browser);
        await page.setViewport({
            width: 700,
            height: 720,
            deviceScaleFactor: 1,
        });
    });

    after(async () => {
        [page, browser] = await defaultAfter(page, browser);
    });

    it('loads the page successfully', async () => {
        const response = await page.goto(url, { waitUntil: 'networkidle0' });

        // We expect the page to return the correct status code, making sure the server is running properly
        expect(response.status()).to.equal(200);

        // We expect the page to return the correct title, making sure there isn't another server running on this port
        const title = await page.title();
        expect(title).to.equal('AliceO2 Bookkeeping 2020');
    });

    it('can filter by log title', async () => {
        // Expect the page to have loaded enough rows to be able to test the filtering
        const originalRows = await page.$$('table tr');
        originalNumberOfRows = originalRows.length - 1;
        await page.waitForTimeout(200);
        expect(originalNumberOfRows).to.be.greaterThan(1);

        // Open the filters
        await pressElement(page, '#openFilterToggle');
        await page.waitForTimeout(200);

        // Insert some text into the filter
        await page.type('#titleFilterText', 'first');
        await page.waitForTimeout(500);

        // Expect the (new) total number of rows to be less than the original number of rows
        const firstFilteredRows = await page.$$('table tr');
        const firstFilteredNumberOfRows = firstFilteredRows.length - 1;
        expect(firstFilteredNumberOfRows).to.be.lessThan(originalNumberOfRows);

        // Insert some other text into the filter
        await page.type('#titleFilterText', ' bogusbogusbogus');
        await page.waitForTimeout(500);

        // Expect the table to be empty
        const secondFilteredRows = await page.$$('table tr');
        const secondFilteredNumberOfRows = secondFilteredRows.length - 1;
        expect(secondFilteredNumberOfRows).to.equal(0);

        // Clear the filters
        await page.evaluate(() => {
            // eslint-disable-next-line no-undef
            model.logs.resetLogsParams();
        });
        await page.waitForTimeout(100);

        // Expect the total number of rows to once more equal the original total
        const unfilteredRows = await page.$$('table tr');
        const unfilteredNumberOfRows = unfilteredRows.length - 1;
        expect(unfilteredNumberOfRows).to.equal(originalNumberOfRows);
    });

    it('can filter by log author', async () => {
        // Expect the page to have loaded enough rows to be able to test the filtering
        const originalRows = await page.$$('table tr');
        originalNumberOfRows = originalRows.length - 1;
        await page.waitForTimeout(200);
        expect(originalNumberOfRows).to.be.greaterThan(1);

        // Insert some text into the filter
        await page.type('#authorFilterText', 'John');
        await page.waitForTimeout(500);

        // Expect the (new) total number of rows to be less than the original number of rows
        const firstFilteredRows = await page.$$('table tr');
        const firstFilteredNumberOfRows = firstFilteredRows.length - 1;
        expect(firstFilteredNumberOfRows).to.be.lessThan(originalNumberOfRows);

        // Insert some other text into the filter
        await page.type('#authorFilterText', ' DoesNotExist');
        await page.waitForTimeout(500);

        // Expect the table to be empty
        const secondFilteredRows = await page.$$('table tr');
        const secondFilteredNumberOfRows = secondFilteredRows.length - 1;
        expect(secondFilteredNumberOfRows).to.equal(0);

        // Clear the filters
        await page.evaluate(() => {
            // eslint-disable-next-line no-undef
            model.logs.resetLogsParams();
        });
        await page.waitForTimeout(100);

        // Expect the total number of rows to once more equal the original total
        const unfilteredRows = await page.$$('table tr');
        const unfilteredNumberOfRows = unfilteredRows.length - 1;
        expect(unfilteredNumberOfRows).to.equal(originalNumberOfRows);
    });

    it('can filter by creation date', async () => {
        await page.waitForTimeout(200);

        // Insert a minimum date into the filter
        await page.focus('#createdFilterFrom');
        await page.waitForTimeout(100);
        await page.type('#createdFilterFrom', '01012020');
        await page.waitForTimeout(100);

        // Expect the (new) total number of rows to be less than the original number of rows
        const firstFilteredRows = await page.$$('table tr');
        const firstFilteredNumberOfRows = firstFilteredRows.length - 1;
        expect(firstFilteredNumberOfRows).to.be.lessThan(originalNumberOfRows);

        // Insert a maximum date into the filter
        await page.focus('#createdFilterTo');
        await page.waitForTimeout(100);
        await page.type('#createdFilterTo', '01022020');
        await page.waitForTimeout(100);

        // Expect the table to be empty
        const secondFilteredRows = await page.$$('table tr');
        const secondFilteredNumberOfRows = secondFilteredRows.length - 1;
        expect(secondFilteredNumberOfRows).to.equal(0);

        // Insert a maximum date into the filter that is invalid
        await page.focus('#createdFilterTo');
        await page.waitForTimeout(100);
        await page.type('#createdFilterTo', '01012000');
        await page.waitForTimeout(100);

        // Do not expect anything to change, as this maximum is below the minimum, therefore the API is not called
        const thirdFilteredRows = await page.$$('table tr');
        const thirdFilteredNumberOfRows = thirdFilteredRows.length - 1;
        expect(thirdFilteredNumberOfRows).to.equal(secondFilteredNumberOfRows);

        // Clear the filters
        await page.evaluate(() => {
            // eslint-disable-next-line no-undef
            model.logs.resetLogsParams();
        });
        await page.waitForTimeout(100);
    });

    it('can filter by tags', async () => {
        await page.waitForTimeout(200);

        // Select the first available filter and wait for the changes to be processed
        const firstCheckboxId = 'tagCheckbox1';
        await pressElement(page, `#${firstCheckboxId}`);
        await page.waitForTimeout(100);

        // Expect the (new) total number of rows to be less than the original number of rows
        const firstFilteredRows = await page.$$('table tr');
        const firstFilteredNumberOfRows = firstFilteredRows.length - 1;
        expect(firstFilteredNumberOfRows).to.be.lessThan(originalNumberOfRows);

        // Deselect the filter and wait for the changes to process
        await pressElement(page, `#${firstCheckboxId}`);
        await page.waitForTimeout(100);

        // Expect the total number of rows to equal the original total
        const firstUnfilteredRows = await page.$$('table tr');
        expect(firstUnfilteredRows.length - 1).to.equal(originalNumberOfRows);

        // Select the first two available filters at once
        const secondCheckboxId = 'tagCheckbox2';
        await pressElement(page, `#${firstCheckboxId}`);
        await page.waitForTimeout(100);
        await pressElement(page, `#${secondCheckboxId}`);
        await page.waitForTimeout(100);

        // Expect the table to be empty
        const secondFilteredRows = await page.$$('table tr');
        const secondFilteredNumberOfRows = secondFilteredRows.length - 1;
        expect(secondFilteredNumberOfRows).to.equal(0);

        // Set the filter operation to "OR"
        await pressElement(page, '#tagFilterOperationRadioButtonOR');
        await page.waitForTimeout(100);

        // Expect there now to be more rows than both the previous table and the table with only one filter
        const thirdFilteredRows = await page.$$('table tr');
        const thirdFilteredNumberOfRows = thirdFilteredRows.length - 1;
        expect(thirdFilteredNumberOfRows).to.be.greaterThan(firstFilteredNumberOfRows);
        expect(thirdFilteredNumberOfRows).to.be.greaterThan(secondFilteredNumberOfRows);

        // Clear the filters
        await page.evaluate(() => {
            // eslint-disable-next-line no-undef
            model.logs.resetLogsParams();
        });
    });

    it('can show and hide extra tags if available', async () => {
        const TAGS_LIMIT = 5;
        const buttonId = '#toggleMoreTags';

        await page.waitForTimeout(200);

        // Expect the page to have a button allowing for showing more tags
        const toggleFiltersButton = await page.$(buttonId);
        let buttonText = await page.evaluate((element) => element.innerText, toggleFiltersButton);
        expect(buttonText.trim()).to.equal('More tags');

        // Expect the button to show at least one extra tag when clicked
        await pressElement(page, buttonId);
        await page.waitForTimeout(100);
        let extraTagFilter = await page.$(`#tagCheckbox${TAGS_LIMIT + 1}`);
        expect(Boolean(extraTagFilter)).to.be.true;

        // Expect the text to change to reflect the newly shown tags
        buttonText = await page.evaluate((element) => element.innerText, toggleFiltersButton);
        expect(buttonText.trim()).to.equal('Less tags');

        // Expect the button to remove the extra tag when clicked again
        await pressElement(page, buttonId);
        await page.waitForTimeout(100);
        extraTagFilter = await page.$(`#tagCheckbox${TAGS_LIMIT + 1}`);
        expect(Boolean(extraTagFilter)).to.be.false;
    });

    it('can sort by columns in ascending and descending manners', async () => {
        // Expect a sorting preview to appear when hovering over a column header
        await page.hover('th#title');
        await page.waitForTimeout(100);
        const sortingPreviewIndicator = await page.$('#title-sort-preview');
        expect(Boolean(sortingPreviewIndicator)).to.be.true;

        await page.waitForTimeout(200);
        // Sort by log title in an ascending manner
        const titleHeader = await page.$('th#title');
        await page.waitForTimeout(200);
        await titleHeader.evaluate((button) => button.click());
        await page.waitForTimeout(200);

        // Expect the log titles to be in alphabetical order
        const firstTitles = await getAllDataFields(page, 'title');
        expect(firstTitles).to.deep.equal(firstTitles.sort());
        await page.waitForTimeout(100);
        const sortingIndicator = await page.$('#title-sort');
        expect(Boolean(sortingIndicator)).to.be.true;

        // Toggle to sort this towards reverse alphabetical order
        await titleHeader.evaluate((button) => button.click());
        await page.waitForTimeout(200);

        // Expect the log titles to be in reverse alphabetical order
        const secondTitles = await getAllDataFields(page, 'title');
        expect(secondTitles).to.deep.equal(secondTitles.sort((a, b) => b.localeCompare(a)));

        // Toggle to clear this sorting
        await titleHeader.evaluate((button) => button.click());
        await page.waitForTimeout(200);

        // Expect the log titles to no longer be sorted in any way
        const thirdTitles = await getAllDataFields(page, 'title');
        expect(thirdTitles).to.not.deep.equal(firstTitles);
        expect(thirdTitles).to.not.deep.equal(secondTitles);

        // Sort by log author in ascending manner
        const authorHeader = await page.$('th#author');
        await authorHeader.evaluate((button) => button.click());
        await page.waitForTimeout(200);

        // Expect the authors to be in alphabetical order
        const firstAuthors = await getAllDataFields(page, 'author');
        expect(firstAuthors).to.deep.equal(firstAuthors.sort());

        // Sort by creation date in ascending manner
        const createdAtHeader = await page.$('th#createdAt');
        await createdAtHeader.evaluate((button) => button.click());
        await page.waitForTimeout(200);

        // Expect the log author column to be unsorted
        const secondAuthors = await getAllDataFields(page, 'author');
        expect(secondAuthors).to.not.deep.equal(firstAuthors);
    });

    it('shows correct datatypes in respective columns', async () => {
        table = await page.$$('tr');
        firstRowId = await getFirstRow(table, page);

        // Expectations of header texts being of a certain datatype
        const headerDatatypes = {
            title: (title) => typeof title === 'string',
            author: (authorName) => typeof authorName === 'string',
            createdAt: (date) => !isNaN(Date.parse(date)),
            tags: (tags) => typeof tags === 'string' && tags === tags.toUpperCase(),
            replies: (replyCount) => typeof replyCount === 'number' || replyCount === '',
        };

        // We find the headers matching the datatype keys
        const headers = await page.$$('th');
        const headerIndices = {};
        for (const [index, header] of headers.entries()) {
            const headerContent = await page.evaluate((element) => element.id, header);
            const matchingDatatype = Object.keys(headerDatatypes).find((key) => headerContent === key);
            if (matchingDatatype !== undefined) {
                headerIndices[index] = matchingDatatype;
            }
        }

        // We expect every value of a header matching a datatype key to actually be of that datatype
        const firstRowCells = await page.$$(`#${firstRowId} td`);
        for (const [index, cell] of firstRowCells.entries()) {
            if (Object.keys(headerIndices).includes(index)) {
                const cellContent = await page.evaluate((element) => element.innerText, cell);
                const expectedDatatype = headerDatatypes[headerIndices[index]](cellContent);
                expect(expectedDatatype).to.be.true;
            }
        }
    });

    it('can switch to infinite mode in amountSelector', async () => {
        const amountSelectorButton = await page.$('#amountSelector button');

        // Expect the dropdown options to be visible when it is selected
        await amountSelectorButton.evaluate((button) => button.click());
        await page.waitForTimeout(100);
        const amountSelectorDropdown = await page.$('#amountSelector .dropdown-menu');
        expect(Boolean(amountSelectorDropdown)).to.be.true;

        const menuItems = await page.$$('#amountSelector .dropdown-menu .menu-item');
        await menuItems[menuItems.length - 1].evaluate((button) => button.click());
        await page.waitForTimeout(100);

        const amountSelectorButtonText = await page.evaluate((element) => element.innerText, amountSelectorButton);
        expect(amountSelectorButtonText.endsWith('Infinite ')).to.be.true;

        await page.evaluate(() => {
            window.scrollBy(0, window.innerHeight);
        });
        await page.waitForTimeout(400);
        const tableRows = await page.$$('table tr');

        expect(tableRows.length > 20).to.be.true;
    });

    it('can set how many logs are available per page', async () => {
<<<<<<< HEAD
        // Expect the amount selector to currently be set to Infinite (after the previous test)
=======
        await page.waitForTimeout(500);
        // Expect the amount selector to currently be set to 10 pages
>>>>>>> 396a5bf2
        const amountSelectorId = '#amountSelector';
        await page.waitForTimeout(500);
        const amountSelectorButton = await page.$(`${amountSelectorId} button`);
        const amountSelectorButtonText = await page.evaluate((element) => element.innerText, amountSelectorButton);
        expect(amountSelectorButtonText.endsWith('Infinite ')).to.be.true;

        // Expect the dropdown options to be visible when it is selected
        await amountSelectorButton.evaluate((button) => button.click());
        await page.waitForTimeout(100);
        const amountSelectorDropdown = await page.$(`${amountSelectorId} .dropup-menu`);
        expect(Boolean(amountSelectorDropdown)).to.be.true;

        // Expect the amount of visible logs to reduce when the first option (5) is selected
        const menuItem = await page.$(`${amountSelectorId} .dropup-menu .menu-item`);
        await menuItem.evaluate((button) => button.click());
        await page.waitForTimeout(100);

        const tableRows = await page.$$('table tr');
        expect(tableRows.length - 1).to.equal(5);
    });

    it('can switch between pages of logs', async () => {
        // Expect the page selector to be available with two pages
        await page.waitForTimeout(300);
        const pageSelectorId = '#amountSelector';
        const pageSelector = await page.$(pageSelectorId);
        await page.waitForTimeout(300);
        expect(Boolean(pageSelector)).to.be.true;
        await page.waitForTimeout(300);
        const pageSelectorButtons = await page.$$('#pageSelector .btn-tab');
        expect(pageSelectorButtons.length).to.equal(5);

        // Expect the table rows to change upon page navigation
        const oldFirstRowId = await getFirstRow(table, page);
        const secondPage = await page.$('#page2');
        await secondPage.evaluate((button) => button.click());
        await page.waitForTimeout(100);
        table = await page.$$('tr');
        const newFirstRowId = await getFirstRow(table, page);
        expect(oldFirstRowId).to.not.equal(newFirstRowId);

        // Expect us to be able to do the same with the page arrows
        const prevPage = await page.$('#pageMoveLeft');
        await prevPage.evaluate((button) => button.click());
        await page.waitForTimeout(300);
        const oldFirstPageButton = await page.$('#page2'); // Infinite scroll affected this so old page is #2
        const oldFirstPageButtonClass = await page.evaluate((element) => element.className, oldFirstPageButton);
        expect(oldFirstPageButtonClass).to.include('selected');

        // The same, but for the other (right) arrow
        const nextPage = await page.$('#pageMoveRight');
        await nextPage.evaluate((button) => button.click());
        await page.waitForTimeout(100);
        const newFirstPageButton = await page.$('#page1');
        const newFirstPageButtonClass = await page.evaluate((element) => element.className, newFirstPageButton);
        expect(newFirstPageButtonClass).to.not.include('selected');
    });

    it('dynamically switches between visible pages in the page selector', async () => {
        // Override the amount of logs visible per page manually
        await page.evaluate(() => {
            // eslint-disable-next-line no-undef
            model.logs.setLogsPerPage(1);
        });
        await page.waitForTimeout(100);

        // Expect the page five button to now be visible, but no more than that
        const pageFiveButton = await page.$('#page5');
        expect(Boolean(pageFiveButton)).to.be.true;
        const pageSixButton = await page.$('#page6');
        expect(Boolean(pageSixButton)).to.be.false;

        // Expect the page one button to have fallen away when clicking on page five button
        await page.waitForTimeout(500);
        await page.waitForSelector('#page5');
        await pressElement(page, '#page5');
        await page.waitForTimeout(500);
        const pageOneButton = await page.$('#page1');
        expect(Boolean(pageOneButton)).to.be.false;

        // Revert changes for next test
        await page.evaluate(() => {
            // eslint-disable-next-line no-undef
            model.logs.setLogsPerPage(10);
        });
    });

    it('can navigate to the log creation page', async () => {
        // Click on the button to start creating a new log
        await goToPage(page, 'log-create');

        // Expect the page to be the log creation page at this point
        const redirectedUrl = await page.url();
        expect(redirectedUrl).to.equal(`${url}/?page=log-create`);
    });

    it('notifies if table loading returned an error', async () => {
        // Go back to the home page
        await goToPage(page, 'log-overview');

        /*
         * As an example, override the amount of logs visible per page manually
         * We know the limit is 100 as specified by the Dto
         */
        await page.evaluate(() => {
            // eslint-disable-next-line no-undef
            model.logs.setLogsPerPage(200);
        });
        await page.waitForTimeout(100);

        // We expect there to be a fitting error message
        const expectedMessage = 'Invalid Attribute: "query.page.limit" must be less than or equal to 100';
        await expectInnerText(page, '.alert-danger', expectedMessage);

        // Revert changes for next test
        await page.evaluate(() => {
            // eslint-disable-next-line no-undef
            model.logs.setLogsPerPage(10);
        });
        await page.waitForTimeout(100);
    });

    it('can navigate to a log detail page', async () => {
        // Go back to the home page
        await goToPage(page, 'log-overview');

        const firstRow = await page.$('tr.clickable');
        const firstRowId = await firstRow.evaluate((row) => row.id);
        parsedFirstRowId = parseInt(firstRowId.slice('row'.length, firstRowId.length), 10);

        // We expect the entry page to have the same id as the id from the log overview
        await firstRow.evaluate((row) => row.click());
        await page.waitForTimeout(500);

        const redirectedUrl = await page.url();
        expect(redirectedUrl).to.equal(`${url}/?page=log-detail&id=${parsedFirstRowId}`);
    });

    it('does not reset pagination filters when navigating away', async () => {
        // Go back to the home page
        await goToPage(page, 'log-overview');

        // Override the amount of logs visible per page manually
        await page.evaluate(() => {
            // eslint-disable-next-line no-undef
            model.logs.setLogsPerPage(1);
        });
        await page.waitForTimeout(100);

        // Go to the second page of "logs"
        const secondPageButton = await page.$('#page2');
        await secondPageButton.evaluate((button) => button.click());
        await page.waitForTimeout(100);

        // Navigate to a log detail page
        table = await page.$$('tr');
        firstRowId = await getFirstRow(table, page);
        const row = await page.$(`tr#${firstRowId}`);
        await row.evaluate((row) => row.click());
        await page.waitForTimeout(500);

        // Go back to the home page again
        await page.goBack();
        await page.waitForTimeout(100);

        // Expect the pagination to still be on page two
        const firstPageButton = await page.$('#page1');
        const firstPageButtonClass = await page.evaluate((element) => element.className, firstPageButton);
        const secondPageButtonClass = await page.evaluate((element) => element.className, secondPageButton);
        expect(firstPageButtonClass).to.not.include('selected');
        expect(secondPageButtonClass).to.include('selected');
    });
};<|MERGE_RESOLUTION|>--- conflicted
+++ resolved
@@ -403,12 +403,8 @@
     });
 
     it('can set how many logs are available per page', async () => {
-<<<<<<< HEAD
+        await page.waitForTimeout(500);
         // Expect the amount selector to currently be set to Infinite (after the previous test)
-=======
-        await page.waitForTimeout(500);
-        // Expect the amount selector to currently be set to 10 pages
->>>>>>> 396a5bf2
         const amountSelectorId = '#amountSelector';
         await page.waitForTimeout(500);
         const amountSelectorButton = await page.$(`${amountSelectorId} button`);
