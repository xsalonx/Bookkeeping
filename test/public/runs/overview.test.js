/**
 * @license
 * Copyright CERN and copyright holders of ALICE O2. This software is
 * distributed under the terms of the GNU General Public License v3 (GPL
 * Version 3), copied verbatim in the file "COPYING".
 *
 * See http://alice-o2.web.cern.ch/license for full licensing information.
 *
 * In applying this license CERN does not waive the privileges and immunities
 * granted to it by virtue of its status as an Intergovernmental Organization
 * or submit itself to any jurisdiction.
 */

const chai = require('chai');
const { defaultBefore, defaultAfter, expectInnerText, pressElement, goToPage, validateElement, validateElementEqualTo, takeScreenshot, getFirstRow } = require('../defaults');

const { expect } = chai;

module.exports = () => {
    let page;
    let browser;
    let url;

    let table;
    let firstRowId;

    before(async () => {
        [page, browser, url] = await defaultBefore(page, browser);
        await page.setViewport({
            width: 700,
            height: 720,
            deviceScaleFactor: 1,
        });
    });

    after(async () => {
        [page, browser] = await defaultAfter(page, browser);
    });

    it('loads the page successfully', async () => {
        const response = await page.goto(`${url}?page=run-overview`, { waitUntil: 'networkidle0' });

        // We expect the page to return the correct status code, making sure the server is running properly
        expect(response.status()).to.equal(200);

        // We expect the page to return the correct title, making sure there isn't another server running on this port
        const title = await page.title();
        expect(title).to.equal('AliceO2 Bookkeeping 2020');
    });

    it('shows correct datatypes in respective columns', async () => {
        table = await page.$$('tr');
        firstRowId = await getFirstRow(table, page);

        // Expectations of header texts being of a certain datatype
        const headerDatatypes = {
            runNumber: (number) => typeof number == 'number',
            timeO2Start: (date) => !isNaN(Date.parse(date)),
            timeO2End: (date) => !isNaN(Date.parse(date)),
            timeTrgStart: (date) => !isNaN(Date.parse(date)),
            timeTrgEnd: (date) => !isNaN(Date.parse(date)),
            activityId: (number) => typeof number == 'number',
            runType: (string) => typeof string == 'string',
            runQuality: (string) => typeof string == 'string',
            nDetectors: (number) => typeof number == 'number',
            nFlps: (number) => typeof number == 'number',
            nEpns: (number) => typeof number == 'number',
            nSubtimeframes: (number) => typeof number == 'number',
            bytesReadOut: (number) => typeof number == 'number',
        };

        // We find the headers matching the datatype keys
        const headers = await page.$$('th');
        const headerIndices = {};
        for (const [index, header] of headers.entries()) {
            const headerContent = await page.evaluate((element) => element.id, header);
            const matchingDatatype = Object.keys(headerDatatypes).find((key) => headerContent === key);
            if (matchingDatatype !== undefined) {
                headerIndices[index] = matchingDatatype;
            }
        }

        // We expect every value of a header matching a datatype key to actually be of that datatype
        const firstRowCells = await page.$$(`#${firstRowId} td`);
        for (const [index, cell] of firstRowCells.entries()) {
            if (Object.keys(headerIndices).includes(index)) {
                const cellContent = await page.evaluate((element) => element.innerText, cell);
                const expectedDatatype = headerDatatypes[headerIndices[index]](cellContent);
                expect(expectedDatatype).to.be.true;
            }
        }
    });

    it('can switch to infinite mode in amountSelector', async () => {
        const amountSelectorButton = await page.$('#amountSelector button');

        // Expect the dropdown options to be visible when it is selected
        await amountSelectorButton.evaluate((button) => button.click());
        await page.waitForTimeout(100);
        const amountSelectorDropdown = await page.$('#amountSelector .dropup-menu');
        expect(Boolean(amountSelectorDropdown)).to.be.true;

        const menuItems = await page.$$('#amountSelector .dropup-menu .menu-item');
        await menuItems[menuItems.length - 1].evaluate((button) => button.click());
        await page.waitForTimeout(100);

        await page.evaluate(() => {
            window.scrollBy(0, window.innerHeight);
        });
        await page.waitForTimeout(400);
        const tableRows = await page.$$('table tr');
        expect(tableRows.length > 20).to.be.true;
    });

    it('can set how many runs are available per page', async () => {
        await page.waitForTimeout(300);
        // Expect the amount selector to currently be set to Infinite (after the previous test)
        const amountSelectorId = '#amountSelector';
        const amountSelectorButton = await page.$(`${amountSelectorId} button`);
        const amountSelectorButtonText = await page.evaluate((element) => element.innerText, amountSelectorButton);
        await page.waitForTimeout(300);
        expect(amountSelectorButtonText.endsWith('Infinite ')).to.be.true;

        // Expect the dropdown options to be visible when it is selected
        await amountSelectorButton.evaluate((button) => button.click());
        await page.waitForTimeout(100);
        const amountSelectorDropdown = await page.$(`${amountSelectorId} .dropup-menu`);
        expect(Boolean(amountSelectorDropdown)).to.be.true;

        // Expect the amount of visible runs to reduce when the first option (5) is selected
        const menuItem = await page.$(`${amountSelectorId} .dropup-menu .menu-item`);
        await menuItem.evaluate((button) => button.click());
        await page.waitForTimeout(100);

        const tableRows = await page.$$('table tr');
        expect(tableRows.length - 1).to.equal(5);

        // Expect the custom per page input to have red border and text color if wrong value typed
        const customPerPageInput = await page.$(`${amountSelectorId} input[type=number]`);
        await customPerPageInput.evaluate((input) => input.focus());
        await page.$eval(`${amountSelectorId} input[type=number]`, (el) => {
            el.value = '111';
            el.dispatchEvent(new Event('input'));
        });
        await page.waitForTimeout(100);
        expect(Boolean(await page.$(`${amountSelectorId} .danger`))).to.be.true;
    });

    it('can switch between pages of runs', async () => {
<<<<<<< HEAD
        await validateElement(page, '#amountSelector');
        await validateElementEqualTo(page, '.btn-tab', 7);
=======
        await page.waitForTimeout(300);
        // Expect the page selector to be available with two pages
        const pageSelectorId = '#amountSelector';
        const pageSelector = await page.$(pageSelectorId);
        await page.waitForTimeout(300);
        expect(Boolean(pageSelector)).to.be.true;
        await page.waitForTimeout(300);
        const pageSelectorButtons = await page.$$('#pageSelector .btn-tab');
        expect(pageSelectorButtons.length).to.equal(5);
>>>>>>> 0939e6f0

        const oldFirstRowId = await getFirstRow(table, page);
        // Works correctly if this line is uncommented
        // takeScreenshot(page);
        pressElement(page, '#page2');
        await page.waitForFunction('document.querySelector("#page2").classList.contains("selected")');
        table = await page.$$('tr');
        const newFirstRowId = await getFirstRow(table, page);
        expect(oldFirstRowId).to.not.equal(newFirstRowId);

        // Expect us to be able to do the same with the page arrows
        const prevPage = await page.$('#pageMoveLeft');
        await prevPage.evaluate((button) => button.click());
        await page.waitForTimeout(100);
        const oldFirstPageButton = await page.$('#page1');
        const oldFirstPageButtonClass = await page.evaluate((element) => element.className, oldFirstPageButton);
        expect(oldFirstPageButtonClass).to.include('selected');
        console.log("here5");

        // The same, but for the other (right) arrow
        const nextPage = await page.$('#pageMoveRight');
        await nextPage.evaluate((button) => button.click());
        await page.waitForTimeout(100);
        const newFirstPageButton = await page.$('#page1');
        const newFirstPageButtonClass = await page.evaluate((element) => element.className, newFirstPageButton);
        expect(newFirstPageButtonClass).to.not.include('selected');
    }).timeout(15000);

    it('dynamically switches between visible pages in the page selector', async () => {
        // Override the amount of runs visible per page manually
        await page.evaluate(() => {
            // eslint-disable-next-line no-undef
            model.runs.setRunsPerPage(1);
        });
        await page.waitForTimeout(100);

        // Expect the page five button to now be visible, but no more than that
        const pageFiveButton = await page.$('#page5');
        expect(Boolean(pageFiveButton)).to.be.true;
        const pageSixButton = await page.$('#page6');
        expect(Boolean(pageSixButton)).to.be.false;

        // Expect the page one button to have fallen away when clicking on page five button
        await pressElement(page, '#page5');
        await page.waitForTimeout(100);
        const pageOneButton = await page.$('#page1');
        expect(Boolean(pageOneButton)).to.be.false;
    });

    it('notifies if table loading returned an error', async () => {
        /*
         * As an example, override the amount of runs visible per page manually
         * We know the limit is 100 as specified by the Dto
         */
        await page.evaluate(() => {
            // eslint-disable-next-line no-undef
            model.runs.setRunsPerPage(200);
        });
        await page.waitForTimeout(100);

        // We expect there to be a fitting error message
        const expectedMessage = 'Invalid Attribute: "query.page.limit" must be less than or equal to 100';
        await expectInnerText(page, '.alert-danger', expectedMessage);

        // Revert changes for next test
        await page.evaluate(() => {
            // eslint-disable-next-line no-undef
            model.runs.setRunsPerPage(10);
        });
        await page.waitForTimeout(100);
    });

    it('can navigate to a run detail page', async () => {
        table = await page.$$('tr');
        firstRowId = await getFirstRow(table, page);
        const parsedFirstRowId = parseInt(firstRowId.slice('row'.length, firstRowId.length), 10);

        // We expect the entry page to have the same id as the id from the run overview
        await pressElement(page, `#${firstRowId}`);
        await page.waitForTimeout(100);
        const redirectedUrl = await page.url();
        expect(String(redirectedUrl).startsWith(`${url}/?page=run-detail&id=${parsedFirstRowId}`)).to.be.true;
    });
};<|MERGE_RESOLUTION|>--- conflicted
+++ resolved
@@ -147,10 +147,6 @@
     });
 
     it('can switch between pages of runs', async () => {
-<<<<<<< HEAD
-        await validateElement(page, '#amountSelector');
-        await validateElementEqualTo(page, '.btn-tab', 7);
-=======
         await page.waitForTimeout(300);
         // Expect the page selector to be available with two pages
         const pageSelectorId = '#amountSelector';
@@ -160,7 +156,6 @@
         await page.waitForTimeout(300);
         const pageSelectorButtons = await page.$$('#pageSelector .btn-tab');
         expect(pageSelectorButtons.length).to.equal(5);
->>>>>>> 0939e6f0
 
         const oldFirstRowId = await getFirstRow(table, page);
         // Works correctly if this line is uncommented
